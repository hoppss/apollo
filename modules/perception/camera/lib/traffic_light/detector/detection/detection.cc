/******************************************************************************
 * Copyright 2018 The Apollo Authors. All Rights Reserved.
 *
 * Licensed under the Apache License, Version 2.0 (the License);
 * you may not use this file except in compliance with the License.
 * You may obtain a copy of the License at
 *
 * http://www.apache.org/licenses/LICENSE-2.0
 *
 * Unless required by applicable law or agreed to in writing, software
 * distributed under the License is distributed on an AS IS BASIS,
 * WITHOUT WARRANTIES OR CONDITIONS OF ANY KIND, either express or implied.
 * See the License for the specific language governing permissions and
 * limitations under the License.
 *****************************************************************************/
#include "modules/perception/camera/lib/traffic_light/detector/detection/detection.h"

#include <algorithm>
#include <map>
#include <utility>

#include "cyber/common/file.h"
#include "cyber/common/log.h"
#include "modules/perception/camera/common/util.h"
#include "modules/perception/inference/inference_factory.h"
#include "modules/perception/inference/utils/resize.h"
#include "modules/perception/inference/utils/util.h"

namespace apollo {
namespace perception {
namespace camera {

using cyber::common::GetAbsolutePath;

// bool TrafficLightDetection::Init(
//     const camera::TrafficLightDetectorInitOptions &options) {
//   std::string proto_path = GetAbsolutePath(options.root_dir, options.conf_file);
//   AINFO << "proto_path " << proto_path;
//   if (!cyber::common::GetProtoFromFile(proto_path, &detection_param_)) {
//     AINFO << "load proto param failed, root dir: " << options.root_dir;
//     return false;
//   }

//   std::string param_str;
//   google::protobuf::TextFormat::PrintToString(detection_param_, &param_str);
//   AINFO << "TL detection param: " << param_str;

//   //todo:determine details

//   std::string model_root =
//       GetAbsolutePath(options.root_dir, detection_param_.model_name());
//   AINFO << "model_root " << model_root;

//   std::string proto_file =
//       GetAbsolutePath(model_root, detection_param_.proto_file());
//   AINFO << "proto_file " << proto_file;

//   std::string weight_file =
//       GetAbsolutePath(model_root, detection_param_.weight_file());
//   AINFO << "weight_file " << weight_file;

//   if (detection_param_.is_bgr()) {
//     data_provider_image_option_.target_color = base::Color::BGR;
//     mean_[0] = detection_param_.mean_b();
//     mean_[1] = detection_param_.mean_g();
//     mean_[2] = detection_param_.mean_r();
//   } else {
//     data_provider_image_option_.target_color = base::Color::RGB;
//     mean_[0] = detection_param_.mean_r();
//     mean_[1] = detection_param_.mean_g();
//     mean_[2] = detection_param_.mean_b();
//   }

//   net_inputs_.push_back(detection_param_.input_blob_name());
//   net_inputs_.push_back(detection_param_.im_param_blob_name());
//   net_outputs_.push_back(detection_param_.output_blob_name());

//   AINFO << "net input blobs: "
//         << std::accumulate(net_inputs_.begin(), net_inputs_.end(),
//                            std::string(""),
//                            [](std::string &sum, const std::string &s) {
//                              return sum + "\n" + s;
//                            });
//   AINFO << "net output blobs: "
//         << std::accumulate(net_outputs_.begin(), net_outputs_.end(),
//                            std::string(""),
//                            [](std::string &sum, const std::string &s) {
//                              return sum + "\n" + s;
//                            });

//   const auto &model_type = detection_param_.model_type();
//   AINFO << "model_type: " << model_type;

//   rt_net_.reset(inference::CreateInferenceByName(model_type, proto_file,
//                                                  weight_file, net_outputs_,
//                                                  net_inputs_, model_root));

//   AINFO << "rt_net_ create succeed";
//   rt_net_->set_gpu_id(options.gpu_id);
//   AINFO << "set gpu id " << options.gpu_id;
//   gpu_id_ = options.gpu_id;

//   int resize_height = detection_param_.min_crop_size();
//   int resize_width = detection_param_.min_crop_size();
//   max_batch_size_ = detection_param_.max_batch_size();
//   param_blob_length_ = 6;

//   CHECK_GT(resize_height, 0);
//   CHECK_GT(resize_width, 0);
//   CHECK_GT(max_batch_size_, 0);

//   std::vector<int> shape_input = {max_batch_size_, resize_height, resize_width,
//                                   3};
//   std::vector<int> shape_param = {max_batch_size_, 1, param_blob_length_, 1};

//   std::map<std::string, std::vector<int>> input_reshape;
//   input_reshape.insert(
//       (std::pair<std::string, std::vector<int>>(net_inputs_[0], shape_input)));
//   input_reshape.insert(
//       (std::pair<std::string, std::vector<int>>(net_inputs_[1], shape_param)));

//   if (!rt_net_->Init(input_reshape)) {
//     AINFO << "net init fail.";
//     return false;
//   }
//   AINFO << "net init success.";

//   mean_buffer_.reset(new base::Blob<float>(1, resize_height, resize_height, 3));

//   param_blob_ = rt_net_->get_blob(net_inputs_[1]);
//   float *param_data = param_blob_->mutable_cpu_data();
//   for (int i = 0; i < max_batch_size_; ++i) {
//     auto offset = i * param_blob_length_;
//     param_data[offset + 0] = static_cast<float>(resize_width);
//     param_data[offset + 1] = static_cast<float>(resize_height);
//     param_data[offset + 2] = 1;
//     param_data[offset + 3] = 1;
//     param_data[offset + 4] = 0;
//     param_data[offset + 5] = 0;
//   }

//   switch (detection_param_.crop_method()) {
//     default:
//     case 0:
//       crop_.reset(new CropBox(detection_param_.crop_scale(),
//                               detection_param_.min_crop_size()));
//       break;
//     case 1:
//       crop_.reset(new CropBoxWholeImage());
//       break;
//   }

//   select_.Init(resize_width, resize_height);
//   image_.reset(
//       new base::Image8U(resize_height, resize_width, base::Color::BGR));
//   return true;
// }

bool TrafficLightDetection::Init(const StageConfig& stage_config) {
<<<<<<< HEAD
  if (!Initialize(stage_config)) {
    return false;
  }

=======
>>>>>>> facf4ad4
  detection_param_ = stage_config.traffic_light_detection_config();

  std::string param_str;
  google::protobuf::TextFormat::PrintToString(detection_param_, &param_str);
  AINFO << "TL detection param: " << param_str;

  detection_root_dir = detection_param_.traffic_light_detection_root_dir();
  std::string model_root =
      GetAbsolutePath(detection_root_dir, detection_param_.model_name());
  AINFO << "model_root " << model_root;

  std::string proto_file =
      GetAbsolutePath(model_root, detection_param_.proto_file());
  AINFO << "proto_file " << proto_file;

  std::string weight_file =
      GetAbsolutePath(model_root, detection_param_.weight_file());
  AINFO << "weight_file " << weight_file;

  if (detection_param_.is_bgr()) {
    data_provider_image_option_.target_color = base::Color::BGR;
    mean_[0] = detection_param_.mean_b();
    mean_[1] = detection_param_.mean_g();
    mean_[2] = detection_param_.mean_r();
  } else {
    data_provider_image_option_.target_color = base::Color::RGB;
    mean_[0] = detection_param_.mean_r();
    mean_[1] = detection_param_.mean_g();
    mean_[2] = detection_param_.mean_b();
  }

  net_inputs_.push_back(detection_param_.input_blob_name());
  net_inputs_.push_back(detection_param_.im_param_blob_name());
  net_outputs_.push_back(detection_param_.output_blob_name());

  AINFO << "net input blobs: "
        << std::accumulate(net_inputs_.begin(), net_inputs_.end(),
                           std::string(""),
                           [](std::string &sum, const std::string &s) {
                             return sum + "\n" + s;
                           });
  AINFO << "net output blobs: "
        << std::accumulate(net_outputs_.begin(), net_outputs_.end(),
                           std::string(""),
                           [](std::string &sum, const std::string &s) {
                             return sum + "\n" + s;
                           });

  const auto &model_type = detection_param_.model_type();
  AINFO << "model_type: " << model_type;

  rt_net_.reset(inference::CreateInferenceByName(model_type, proto_file,
                                                 weight_file, net_outputs_,
                                                 net_inputs_, model_root));

  AINFO << "rt_net_ create succeed";
  rt_net_->set_gpu_id(detection_param_.gpu_id());
  AINFO << "set gpu id " << detection_param_.gpu_id();
  gpu_id_ = detection_param_.gpu_id();

  int resize_height = detection_param_.min_crop_size();
  int resize_width = detection_param_.min_crop_size();
  max_batch_size_ = detection_param_.max_batch_size();
  param_blob_length_ = 6;

  CHECK_GT(resize_height, 0);
  CHECK_GT(resize_width, 0);
  CHECK_GT(max_batch_size_, 0);

  std::vector<int> shape_input = {max_batch_size_, resize_height, resize_width,
                                  3};
  std::vector<int> shape_param = {max_batch_size_, 1, param_blob_length_, 1};

  std::map<std::string, std::vector<int>> input_reshape;
  input_reshape.insert(
      (std::pair<std::string, std::vector<int>>(net_inputs_[0], shape_input)));
  input_reshape.insert(
      (std::pair<std::string, std::vector<int>>(net_inputs_[1], shape_param)));

  if (!rt_net_->Init(input_reshape)) {
    AINFO << "net init fail.";
    return false;
  }
  AINFO << "net init success.";

  mean_buffer_.reset(new base::Blob<float>(1, resize_height, resize_height, 3));

  param_blob_ = rt_net_->get_blob(net_inputs_[1]);
  float *param_data = param_blob_->mutable_cpu_data();
  for (int i = 0; i < max_batch_size_; ++i) {
    auto offset = i * param_blob_length_;
    param_data[offset + 0] = static_cast<float>(resize_width);
    param_data[offset + 1] = static_cast<float>(resize_height);
    param_data[offset + 2] = 1;
    param_data[offset + 3] = 1;
    param_data[offset + 4] = 0;
    param_data[offset + 5] = 0;
  }

  switch (detection_param_.crop_method()) {
    default:
    case 0:
      crop_.reset(new CropBox(detection_param_.crop_scale(),
                              detection_param_.min_crop_size()));
      break;
    case 1:
      crop_.reset(new CropBoxWholeImage());
      break;
  }

  select_.Init(resize_width, resize_height);
  image_.reset(
      new base::Image8U(resize_height, resize_width, base::Color::BGR));
  return true;
}

bool TrafficLightDetection::Process(DataFrame* data_frame) {
  if (data_frame == nullptr)
    return false;

  TrafficLightDetectorOptions traffic_light_detection_options;
  bool res = Detect(traffic_light_detection_options, data_frame->camera_frame);

  return res;
}
// TODO(chenjiahao): temporarily do inference serially for multiple
//  traffic lights, because so far batch size can only be 1
bool TrafficLightDetection::Inference(
    std::vector<base::TrafficLightPtr> *lights, DataProvider *data_provider) {
  if (cudaSetDevice(gpu_id_) != cudaSuccess) {
    AERROR << "Failed to set device to " << gpu_id_;
    return false;
  }
  auto batch_num = lights->size();
  for (size_t i = 0; i < batch_num; ++i) {
    crop_box_list_.clear();
    resize_scale_list_.clear();
    int img_width = data_provider->src_width();
    int img_height = data_provider->src_height();
    int resize_index = 0;
    auto input_img_blob = rt_net_->get_blob(net_inputs_[0]);
    auto input_param = rt_net_->get_blob(net_inputs_[1]);

    input_img_blob->Reshape(1,
                            static_cast<int>(detection_param_.min_crop_size()),
                            static_cast<int>(detection_param_.min_crop_size()),
                            3);
    param_blob_->Reshape(1, 6, 1, 1);
    float *param_data = param_blob_->mutable_cpu_data();
    param_data[0] = static_cast<float>(detection_param_.min_crop_size());
    param_data[1] = static_cast<float>(detection_param_.min_crop_size());
    param_data[2] = 1;
    param_data[3] = 1;
    param_data[4] = 0;
    param_data[5] = 0;

    AINFO << "reshape inputblob " << input_img_blob->shape_string();

    base::TrafficLightPtr light = lights->at(i);
    base::RectI cbox;
    crop_->getCropBox(img_width, img_height, light, &cbox);
    AINFO << "get crop box success " << cbox.x << " " << cbox.y << " "
          << cbox.width << " " << cbox.height;

    if (!OutOfValidRegion(cbox, img_width, img_height) && cbox.Area() > 0) {
      crop_box_list_.push_back(cbox);
      light->region.debug_roi[0] = cbox;
      light->region.crop_roi = cbox;

      data_provider_image_option_.do_crop = true;
      data_provider_image_option_.crop_roi = cbox;
      data_provider_image_option_.target_color = base::Color::BGR;
      data_provider->GetImage(data_provider_image_option_, image_.get());
      AINFO << "get image data success ";

      float resize_scale =
          static_cast<float>(detection_param_.min_crop_size()) /
              static_cast<float>(std::min(cbox.width, cbox.height));
      resize_scale_list_.push_back(resize_scale);

      inference::ResizeGPU(*image_, input_img_blob, img_width, resize_index,
                           mean_[0], mean_[1], mean_[2], true, 1.0);
      resize_index++;
    }

    // inference
    cudaDeviceSynchronize();
    rt_net_->Infer();
    cudaDeviceSynchronize();
    AINFO << "rt_net run success";

    // dump the output
    SelectOutputBoxes(crop_box_list_, resize_scale_list_, resize_scale_list_,
                      &detected_bboxes_);
  }

  ApplyNMS(&detected_bboxes_);

  return true;
}

bool TrafficLightDetection::Detect(const TrafficLightDetectorOptions &options,
                                   CameraFrame *frame) {
  if (frame->traffic_lights.empty()) {
    AINFO << "no lights to detect";
    return true;
  }

  const auto &data_provider = frame->data_provider;
  auto input_blob = rt_net_->get_blob(net_inputs_[0]);
  int img_width = data_provider->src_width();
  int img_height = data_provider->src_height();
  std::vector<base::TrafficLightPtr> &lights_ref = frame->traffic_lights;

  AINFO << "detection input " << lights_ref.size() << " lights";

  selected_bboxes_.clear();
  detected_bboxes_.clear();

  for (auto &light : lights_ref) {
    base::RectI debug_rect(0, 0, 0, 0);
    light->region.detection_roi = light->region.projection_roi;
    light->region.debug_roi.clear();
    light->region.debug_roi_detect_scores.clear();
    light->region.debug_roi.push_back(debug_rect);
    light->region.debug_roi_detect_scores.push_back(0.0f);
  }

  for (auto &light : lights_ref) {
    if (light->region.outside_image ||
        OutOfValidRegion(light->region.projection_roi, img_width, img_height) ||
        light->region.projection_roi.Area() <= 0) {
      light->region.projection_roi.x = 0;
      light->region.projection_roi.y = 0;
      light->region.projection_roi.width = 0;
      light->region.projection_roi.height = 0;
    }
  }

  Inference(&lights_ref, data_provider);

  AINFO << "Dump output Done! Get box num:" << detected_bboxes_.size();

  for (size_t j = 0; j < detected_bboxes_.size(); ++j) {
    base::RectI &region = detected_bboxes_[j]->region.detection_roi;
    float score = detected_bboxes_[j]->region.detect_score;
    lights_ref[0]->region.debug_roi.push_back(region);
    lights_ref[0]->region.debug_roi_detect_scores.push_back(score);
  }

  AINFO << "start select";
  select_.SelectTrafficLights(detected_bboxes_, &lights_ref);
  AINFO << "select success";

  AINFO << "detection success";
  return true;
}

bool TrafficLightDetection::SelectOutputBoxes(
    const std::vector<base::RectI> &crop_box_list,
    const std::vector<float> &resize_scale_list_col,
    const std::vector<float> &resize_scale_list_row,
    std::vector<base::TrafficLightPtr> *lights) {
  auto output_blob = rt_net_->get_blob(net_outputs_[0]);
  std::string model_type = detection_param_.model_type();
  int result_box_num, each_box_length;
  if (model_type == "RTNet" || model_type == "RTNetInt8") {
    result_box_num = output_blob->shape(1);
    each_box_length = output_blob->shape(2);
  } else {
    result_box_num = output_blob->shape(0);
    each_box_length = output_blob->shape(1);
  }

  AINFO << "output blob size " << output_blob->shape(0) << " "
        << output_blob->shape(1) << " " << output_blob->shape(2) << " "
        << output_blob->shape(3);
  AINFO << "result box number: " << result_box_num
        << " each box length: " << each_box_length;

  for (int candidate_id = 0; candidate_id < result_box_num; candidate_id++) {
    const float *result_data =
        output_blob->cpu_data() + candidate_id * each_box_length;
    int img_id = static_cast<int>(result_data[0]);
    if (img_id < 0) {
      continue;
    } else if (img_id >= static_cast<int>(crop_box_list.size())) {
      AINFO << "img id " << img_id << " > " << crop_box_list.size();
      continue;
    }
    base::TrafficLightPtr tmp(new base::TrafficLight);
    float inflate_col = 1 / resize_scale_list_col.at(img_id);
    float inflate_row = 1 / resize_scale_list_row.at(img_id);
    float x1 = result_data[1];
    float y1 = result_data[2];
    float x2 = result_data[3];
    float y2 = result_data[4];
    std::vector<float> score{result_data[5], result_data[6], result_data[7],
                             result_data[8]};
    for (int i = 0; i < 9; ++i) {
      ADEBUG << "result_data " << result_data[i];
    }

    std::vector<float>::iterator biggest =
        std::max_element(std::begin(score), std::end(score));
    tmp->region.detect_class_id =
        base::TLDetectionClass(std::distance(std::begin(score), biggest) - 1);

    if (static_cast<int>(tmp->region.detect_class_id) >= 0) {
      tmp->region.detection_roi.x = static_cast<int>(x1 * inflate_col);
      tmp->region.detection_roi.y = static_cast<int>(y1 * inflate_row);
      tmp->region.detection_roi.width =
          static_cast<int>((x2 - x1 + 1) * inflate_col);
      tmp->region.detection_roi.height =
          static_cast<int>((y2 - y1 + 1) * inflate_row);
      tmp->region.detect_score = *biggest;

      if (OutOfValidRegion(tmp->region.detection_roi,
                           crop_box_list.at(img_id).width,
                           crop_box_list.at(img_id).height) ||
          tmp->region.detection_roi.Area() <= 0) {
        AINFO << "Invalid width or height or x or y: "
              << tmp->region.detection_roi.width << " | "
              << tmp->region.detection_roi.height << " | "
              << tmp->region.detection_roi.x << " | "
              << tmp->region.detection_roi.y;
        AINFO << " max width " << crop_box_list.at(img_id).width
              << " max height " << crop_box_list.at(img_id).height
              << " at img_id " << img_id;
        continue;
      }

      RefineBox(tmp->region.detection_roi, crop_box_list.at(img_id).width,
                crop_box_list.at(img_id).height, &(tmp->region.detection_roi));
      tmp->region.detection_roi.x += crop_box_list.at(img_id).x;
      tmp->region.detection_roi.y += crop_box_list.at(img_id).y;
      tmp->region.is_detected = true;
      AINFO << "detect roi x " << tmp->region.detection_roi.x << " "
            << tmp->region.detection_roi.y << " "
            << tmp->region.detection_roi.width << " "
            << tmp->region.detection_roi.height;

      lights->push_back(tmp);
    } else {
      AWARN << "Invalid class id: "
            << static_cast<int>(tmp->region.detect_class_id);
    }
  }

  return true;
}

void TrafficLightDetection::ApplyNMS(std::vector<base::TrafficLightPtr> *lights,
                                     double iou_thresh) {
  if (lights == nullptr) {
    AERROR << "lights are not available";
    return;
  }

  // (score, index) pairs sorted by detect score
  std::vector<std::pair<float, int>> score_index_vec(lights->size());
  for (size_t i = 0; i < lights->size(); ++i) {
    score_index_vec[i].first = lights->at(i)->region.detect_score;
    score_index_vec[i].second = static_cast<int>(i);
  }
  std::stable_sort(
      score_index_vec.begin(), score_index_vec.end(),
      [](const std::pair<float, int> &pr1, const std::pair<float, int> &pr2) {
        return pr1.first < pr2.first;
      });

  std::vector<int> kept_indices;
  while (!score_index_vec.empty()) {
    const int idx = score_index_vec.back().second;
    bool keep = true;
    for (size_t k = 0; k < kept_indices.size(); ++k) {
      const int kept_idx = kept_indices[k];
      const auto &rect1 = lights->at(idx)->region.detection_roi;
      const auto &rect2 = lights->at(kept_idx)->region.detection_roi;
      float overlap =
          static_cast<float>((rect1 & rect2).Area() / (rect1 | rect2).Area());
      // if current bbox has large overlap(>=iou_thresh) with any
      // kept bbox, drop it
      keep = std::fabs(overlap) < iou_thresh;
      if (!keep) {
        break;
      }
    }
    if (keep) {
      kept_indices.push_back(idx);
    }
    score_index_vec.pop_back();
  }

  int idx = 0;
  auto parted_itr = std::stable_partition(
      lights->begin(), lights->end(), [&](const base::TrafficLightPtr &light) {
        return std::find(kept_indices.begin(), kept_indices.end(), idx++) !=
               kept_indices.end();
      });
  lights->erase(parted_itr, lights->end());
}

REGISTER_TRAFFIC_LIGHT_DETECTOR(TrafficLightDetection);

}  // namespace camera
}  // namespace perception
}  // namespace apollo<|MERGE_RESOLUTION|>--- conflicted
+++ resolved
@@ -32,147 +32,23 @@
 
 using cyber::common::GetAbsolutePath;
 
-// bool TrafficLightDetection::Init(
-//     const camera::TrafficLightDetectorInitOptions &options) {
-//   std::string proto_path = GetAbsolutePath(options.root_dir, options.conf_file);
-//   AINFO << "proto_path " << proto_path;
-//   if (!cyber::common::GetProtoFromFile(proto_path, &detection_param_)) {
-//     AINFO << "load proto param failed, root dir: " << options.root_dir;
-//     return false;
-//   }
-
-//   std::string param_str;
-//   google::protobuf::TextFormat::PrintToString(detection_param_, &param_str);
-//   AINFO << "TL detection param: " << param_str;
-
-//   //todo:determine details
-
-//   std::string model_root =
-//       GetAbsolutePath(options.root_dir, detection_param_.model_name());
-//   AINFO << "model_root " << model_root;
-
-//   std::string proto_file =
-//       GetAbsolutePath(model_root, detection_param_.proto_file());
-//   AINFO << "proto_file " << proto_file;
-
-//   std::string weight_file =
-//       GetAbsolutePath(model_root, detection_param_.weight_file());
-//   AINFO << "weight_file " << weight_file;
-
-//   if (detection_param_.is_bgr()) {
-//     data_provider_image_option_.target_color = base::Color::BGR;
-//     mean_[0] = detection_param_.mean_b();
-//     mean_[1] = detection_param_.mean_g();
-//     mean_[2] = detection_param_.mean_r();
-//   } else {
-//     data_provider_image_option_.target_color = base::Color::RGB;
-//     mean_[0] = detection_param_.mean_r();
-//     mean_[1] = detection_param_.mean_g();
-//     mean_[2] = detection_param_.mean_b();
-//   }
-
-//   net_inputs_.push_back(detection_param_.input_blob_name());
-//   net_inputs_.push_back(detection_param_.im_param_blob_name());
-//   net_outputs_.push_back(detection_param_.output_blob_name());
-
-//   AINFO << "net input blobs: "
-//         << std::accumulate(net_inputs_.begin(), net_inputs_.end(),
-//                            std::string(""),
-//                            [](std::string &sum, const std::string &s) {
-//                              return sum + "\n" + s;
-//                            });
-//   AINFO << "net output blobs: "
-//         << std::accumulate(net_outputs_.begin(), net_outputs_.end(),
-//                            std::string(""),
-//                            [](std::string &sum, const std::string &s) {
-//                              return sum + "\n" + s;
-//                            });
-
-//   const auto &model_type = detection_param_.model_type();
-//   AINFO << "model_type: " << model_type;
-
-//   rt_net_.reset(inference::CreateInferenceByName(model_type, proto_file,
-//                                                  weight_file, net_outputs_,
-//                                                  net_inputs_, model_root));
-
-//   AINFO << "rt_net_ create succeed";
-//   rt_net_->set_gpu_id(options.gpu_id);
-//   AINFO << "set gpu id " << options.gpu_id;
-//   gpu_id_ = options.gpu_id;
-
-//   int resize_height = detection_param_.min_crop_size();
-//   int resize_width = detection_param_.min_crop_size();
-//   max_batch_size_ = detection_param_.max_batch_size();
-//   param_blob_length_ = 6;
-
-//   CHECK_GT(resize_height, 0);
-//   CHECK_GT(resize_width, 0);
-//   CHECK_GT(max_batch_size_, 0);
-
-//   std::vector<int> shape_input = {max_batch_size_, resize_height, resize_width,
-//                                   3};
-//   std::vector<int> shape_param = {max_batch_size_, 1, param_blob_length_, 1};
-
-//   std::map<std::string, std::vector<int>> input_reshape;
-//   input_reshape.insert(
-//       (std::pair<std::string, std::vector<int>>(net_inputs_[0], shape_input)));
-//   input_reshape.insert(
-//       (std::pair<std::string, std::vector<int>>(net_inputs_[1], shape_param)));
-
-//   if (!rt_net_->Init(input_reshape)) {
-//     AINFO << "net init fail.";
-//     return false;
-//   }
-//   AINFO << "net init success.";
-
-//   mean_buffer_.reset(new base::Blob<float>(1, resize_height, resize_height, 3));
-
-//   param_blob_ = rt_net_->get_blob(net_inputs_[1]);
-//   float *param_data = param_blob_->mutable_cpu_data();
-//   for (int i = 0; i < max_batch_size_; ++i) {
-//     auto offset = i * param_blob_length_;
-//     param_data[offset + 0] = static_cast<float>(resize_width);
-//     param_data[offset + 1] = static_cast<float>(resize_height);
-//     param_data[offset + 2] = 1;
-//     param_data[offset + 3] = 1;
-//     param_data[offset + 4] = 0;
-//     param_data[offset + 5] = 0;
-//   }
-
-//   switch (detection_param_.crop_method()) {
-//     default:
-//     case 0:
-//       crop_.reset(new CropBox(detection_param_.crop_scale(),
-//                               detection_param_.min_crop_size()));
-//       break;
-//     case 1:
-//       crop_.reset(new CropBoxWholeImage());
-//       break;
-//   }
-
-//   select_.Init(resize_width, resize_height);
-//   image_.reset(
-//       new base::Image8U(resize_height, resize_width, base::Color::BGR));
-//   return true;
-// }
-
-bool TrafficLightDetection::Init(const StageConfig& stage_config) {
-<<<<<<< HEAD
-  if (!Initialize(stage_config)) {
+bool TrafficLightDetection::Init(
+    const camera::TrafficLightDetectorInitOptions &options) {
+  std::string proto_path = GetAbsolutePath(options.root_dir, options.conf_file);
+  AINFO << "proto_path " << proto_path;
+  if (!cyber::common::GetProtoFromFile(proto_path, &detection_param_)) {
+    AINFO << "load proto param failed, root dir: " << options.root_dir;
     return false;
   }
-
-=======
->>>>>>> facf4ad4
-  detection_param_ = stage_config.traffic_light_detection_config();
 
   std::string param_str;
   google::protobuf::TextFormat::PrintToString(detection_param_, &param_str);
   AINFO << "TL detection param: " << param_str;
 
-  detection_root_dir = detection_param_.traffic_light_detection_root_dir();
+  //todo:determine details
+
   std::string model_root =
-      GetAbsolutePath(detection_root_dir, detection_param_.model_name());
+      GetAbsolutePath(options.root_dir, detection_param_.model_name());
   AINFO << "model_root " << model_root;
 
   std::string proto_file =
@@ -220,9 +96,9 @@
                                                  net_inputs_, model_root));
 
   AINFO << "rt_net_ create succeed";
-  rt_net_->set_gpu_id(detection_param_.gpu_id());
-  AINFO << "set gpu id " << detection_param_.gpu_id();
-  gpu_id_ = detection_param_.gpu_id();
+  rt_net_->set_gpu_id(options.gpu_id);
+  AINFO << "set gpu id " << options.gpu_id;
+  gpu_id_ = options.gpu_id;
 
   int resize_height = detection_param_.min_crop_size();
   int resize_width = detection_param_.min_crop_size();
@@ -280,8 +156,126 @@
   return true;
 }
 
+bool TrafficLightDetection::Init(const StageConfig& stage_config) {
+  if (!Initialize(stage_config)) {
+    return false;
+  }
+
+  detection_param_ = stage_config.traffic_light_detection_config();
+  AINFO << "TL detection param: " << detection_param_.DebugString();
+
+  detection_root_dir = detection_param_.traffic_light_detection_root_dir();
+  std::string model_root =
+      GetAbsolutePath(detection_root_dir, detection_param_.model_name());
+  AINFO << "model_root " << model_root;
+
+  std::string proto_file =
+      GetAbsolutePath(model_root, detection_param_.proto_file());
+  AINFO << "proto_file " << proto_file;
+
+  std::string weight_file =
+      GetAbsolutePath(model_root, detection_param_.weight_file());
+  AINFO << "weight_file " << weight_file;
+
+  if (detection_param_.is_bgr()) {
+    data_provider_image_option_.target_color = base::Color::BGR;
+    mean_[0] = detection_param_.mean_b();
+    mean_[1] = detection_param_.mean_g();
+    mean_[2] = detection_param_.mean_r();
+  } else {
+    data_provider_image_option_.target_color = base::Color::RGB;
+    mean_[0] = detection_param_.mean_r();
+    mean_[1] = detection_param_.mean_g();
+    mean_[2] = detection_param_.mean_b();
+  }
+
+  net_inputs_.push_back(detection_param_.input_blob_name());
+  net_inputs_.push_back(detection_param_.im_param_blob_name());
+  net_outputs_.push_back(detection_param_.output_blob_name());
+
+  AINFO << "net input blobs: "
+        << std::accumulate(net_inputs_.begin(), net_inputs_.end(),
+                           std::string(""),
+                           [](std::string &sum, const std::string &s) {
+                             return sum + "\n" + s;
+                           });
+  AINFO << "net output blobs: "
+        << std::accumulate(net_outputs_.begin(), net_outputs_.end(),
+                           std::string(""),
+                           [](std::string &sum, const std::string &s) {
+                             return sum + "\n" + s;
+                           });
+
+  const auto &model_type = detection_param_.model_type();
+  AINFO << "model_type: " << model_type;
+
+  rt_net_.reset(inference::CreateInferenceByName(model_type, proto_file,
+                                                 weight_file, net_outputs_,
+                                                 net_inputs_, model_root));
+
+  AINFO << "rt_net_ create succeed";
+  rt_net_->set_gpu_id(detection_param_.gpu_id());
+  AINFO << "set gpu id " << detection_param_.gpu_id();
+  gpu_id_ = detection_param_.gpu_id();
+
+  int resize_height = detection_param_.min_crop_size();
+  int resize_width = detection_param_.min_crop_size();
+  max_batch_size_ = detection_param_.max_batch_size();
+  param_blob_length_ = 6;
+
+  CHECK_GT(resize_height, 0);
+  CHECK_GT(resize_width, 0);
+  CHECK_GT(max_batch_size_, 0);
+
+  std::vector<int> shape_input = {max_batch_size_, resize_height, resize_width,
+                                  3};
+  std::vector<int> shape_param = {max_batch_size_, 1, param_blob_length_, 1};
+
+  std::map<std::string, std::vector<int>> input_reshape;
+  input_reshape.insert(
+      (std::pair<std::string, std::vector<int>>(net_inputs_[0], shape_input)));
+  input_reshape.insert(
+      (std::pair<std::string, std::vector<int>>(net_inputs_[1], shape_param)));
+
+  if (!rt_net_->Init(input_reshape)) {
+    AINFO << "net init fail.";
+    return false;
+  }
+  AINFO << "net init success.";
+
+  mean_buffer_.reset(new base::Blob<float>(1, resize_height, resize_height, 3));
+
+  param_blob_ = rt_net_->get_blob(net_inputs_[1]);
+  float *param_data = param_blob_->mutable_cpu_data();
+  for (int i = 0; i < max_batch_size_; ++i) {
+    auto offset = i * param_blob_length_;
+    param_data[offset + 0] = static_cast<float>(resize_width);
+    param_data[offset + 1] = static_cast<float>(resize_height);
+    param_data[offset + 2] = 1;
+    param_data[offset + 3] = 1;
+    param_data[offset + 4] = 0;
+    param_data[offset + 5] = 0;
+  }
+
+  switch (detection_param_.crop_method()) {
+    default:
+    case 0:
+      crop_.reset(new CropBox(detection_param_.crop_scale(),
+                              detection_param_.min_crop_size()));
+      break;
+    case 1:
+      crop_.reset(new CropBoxWholeImage());
+      break;
+  }
+
+  select_.Init(resize_width, resize_height);
+  image_.reset(
+      new base::Image8U(resize_height, resize_width, base::Color::BGR));
+  return true;
+}
+
 bool TrafficLightDetection::Process(DataFrame* data_frame) {
-  if (data_frame == nullptr)
+  if (data_frame == nullptr || data_frame->camera_frame == nullptr)
     return false;
 
   TrafficLightDetectorOptions traffic_light_detection_options;
@@ -289,6 +283,7 @@
 
   return res;
 }
+
 // TODO(chenjiahao): temporarily do inference serially for multiple
 //  traffic lights, because so far batch size can only be 1
 bool TrafficLightDetection::Inference(
