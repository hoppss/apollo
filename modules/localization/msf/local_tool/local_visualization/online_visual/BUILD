load("@rules_cc//cc:defs.bzl", "cc_binary", "cc_library")
load("//tools:cpplint.bzl", "cpplint")

package(default_visibility = ["//visibility:public"])

cc_library(
    name = "online_visualizer_component_lib",
    srcs = ["online_visualizer_component.cc"],
    hdrs = ["online_visualizer_component.h"],
    deps = [
        "//cyber",
        "//modules/common/adapters:adapter_gflags",
        "//modules/common/proto:geometry_cc_proto",
        "//modules/common/status",
        "//modules/common/time",
        "//modules/common/util",
        "//modules/common/math",
        "//modules/drivers/proto:pointcloud_cc_proto",
        "//modules/localization/common:localization_common",
        "//modules/localization/msf/common/io:localization_msf_common_io",
        "//modules/localization/msf/local_pyramid_map/base_map:localization_pyramid_map_base_map",
        "//modules/localization/msf/local_tool/local_visualization/engine",
        "//modules/localization/proto:localization_config_cc_proto",
        "//modules/localization/proto:localization_cc_proto",
        "//third_party:boost",
        "@eigen",
        "@pcl",
        "@com_google_googletest//:gtest_main",
    ],
)

cc_binary(
    name = "online_visualizer_compenont.so",
<<<<<<< HEAD
    deps = [":online_visualizer_compenont_lib"],
=======
    linkopts = ["-shared"],
    linkstatic = False,
    deps = [":online_visualizer_component_lib"],
>>>>>>> 33546bfc
)

cpplint()<|MERGE_RESOLUTION|>--- conflicted
+++ resolved
@@ -10,34 +10,30 @@
     deps = [
         "//cyber",
         "//modules/common/adapters:adapter_gflags",
+        "//modules/common/math",
         "//modules/common/proto:geometry_cc_proto",
         "//modules/common/status",
         "//modules/common/time",
         "//modules/common/util",
-        "//modules/common/math",
         "//modules/drivers/proto:pointcloud_cc_proto",
         "//modules/localization/common:localization_common",
         "//modules/localization/msf/common/io:localization_msf_common_io",
         "//modules/localization/msf/local_pyramid_map/base_map:localization_pyramid_map_base_map",
         "//modules/localization/msf/local_tool/local_visualization/engine",
+        "//modules/localization/proto:localization_cc_proto",
         "//modules/localization/proto:localization_config_cc_proto",
-        "//modules/localization/proto:localization_cc_proto",
-        "//third_party:boost",
+        "@boost",
+        "@com_google_googletest//:gtest_main",
         "@eigen",
         "@pcl",
-        "@com_google_googletest//:gtest_main",
     ],
 )
 
-cc_binary(
+cc_library(
     name = "online_visualizer_compenont.so",
-<<<<<<< HEAD
-    deps = [":online_visualizer_compenont_lib"],
-=======
     linkopts = ["-shared"],
     linkstatic = False,
     deps = [":online_visualizer_component_lib"],
->>>>>>> 33546bfc
 )
 
 cpplint()